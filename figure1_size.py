# -*- coding: utf-8 -*-, from trojanzoo.plot import *

from trojanzoo.plot import *

import argparse
import numpy as np

import warnings
warnings.filterwarnings("ignore")


if __name__ == '__main__':
    parser = argparse.ArgumentParser()
    parser.add_argument('-d', '--dataset', dest='dataset', default='cifar10')
    args = parser.parse_args()
    name = 'figure1 %s size' % args.dataset
    fig = Figure(name)
    fig.set_axis_label('x', 'Trigger Size')
    fig.set_axis_label('y', 'Max Re-Mask Accuracy')
    if args.dataset == 'gtsrb':
        fig.set_axis_lim('x', lim=[0, 10], piece=10, margin=[0, 0.5],
                         _format='%d')
    else:
        fig.set_axis_lim('x', lim=[0, 7], piece=7, margin=[0, 0.5],
                         _format='%d')
    fig.set_axis_lim('y', lim=[0, 100], piece=5, margin=[0.0, 5.0],
                     _format='%d')
    fig.set_title(fig.name)

    color_list = [ting_color['red_carrot'], ting_color['red_deep'], ting_color['yellow'],
                  ting_color['blue'], ting_color['blue_light'], ting_color['pink'],
                  ting_color['green'], color['brown']['brown'], color['green']['army']]
    mark_list = ['H', '<', 'o', 'v', 's', 'p', '*', 'h', 'D']

    x = np.linspace(1, 10, 10)
    y = {
        'cifar10': {
            'badnet': [61.520, 70.520, 72.381, 77.350, 79.380, 81.040, 81.560],
            'latent_backdoor': [10.720, 99.250, 100.000, 100.000, 100.000, 100.000, 100.000],
            'trojannn': [46.600, 87.770, 91.509, 91.910, 92.360, 93.520, 94.990],
            'imc': [58.550, 99.660, 99.960, 99.990, 100.000, 100.000, 100.000],
            'reflection_backdoor': [44.560, 64.300, 79.240, 88.150, 92.920, 94.000, 96.390],
            'targeted_backdoor': [10.940, 11.140, 11.470, 11.760, 33.290, 44.450, 49.000],
            'clean_label_pgd': [12.190, 12.410, 12.650, 13.040, 13.240, 13.030, 14.650],
            'trojannet': [10.352, 10.352, 10.352, 10.352, 10.352, 10.352, 10.352],
            'bypassing': [66.700, 74.270, 74.320, 78.520, 83.340, 83.650, 85.610],
        },
        'gtsrb': {
            'badnet': [0.619, 61.543, 65.634, 71.415, 71.772, 71.753, 72.954, 71.565, 73.949, 75],
            'latent_backdoor': [99.625, 99.23, 98.423, 99.249, 99.662, 99.887, 99.925, 99.887, 99.925, 99.962],
            'trojannn': [0.601, 57.508, 71.697, 69.67, 72.11, 73.011, 78.96, 81.963, 82.658, 83.483],
            'imc': [21.34, 92.399, 97.579, 95.89, 96.509, 98.986, 99.095, 98.874, 98.911, 98.968],
            'reflection_backdoor': [3.003, 38.589, 42.774, 48.311, 53.848, 62.218, 64.492, 74.437, 72.879, 85.511],
            'targeted_backdoor': [0.619, 0.619, 0.601, 0.619, 0.638, 0.601, 0.601, 0.788, 0.807, 0.77],
            'clean_label_pgd': [1.858, 1.464, 0.938, 1.745, 0.601, 1.014, 0.582, 1.839, 1.276, 0.807],
            'trojannet': [0.582, 0.582, 0.582, 0.582, 0.582, 0.582, 0.582, 0.563],
            'bypassing': [7.432, 61.974, 68.412, 73.78, 73.142, 73.104, 74.474, 76.52, 79.279, 78.829],
        },
        'sample_imagenet': {
            'badnet': [11.400, 83.400, 89.800, 91.200, 91.400, 91.400, 91.400],
            'latent_backdoor': [11.200, 11.200, 96.800, 98.200, 99.200, 99.200, 99.400],
            'trojannn': [11.000, 11.400, 93.200, 94.600, 95.800, 96.400, 97.000],
            'imc': [11.200, 90.800, 96.800, 99.000, 99.000, 99.000, 99.000],
            'reflection_backdoor': [11.000, 11.200, 11.400, 11.400, 93.800, 95.400, 95.400],
            'targeted_backdoor': [11.200, 12.400, 33.400, 57.800, 85.400, 87.200, 88.200],
            'trojannet': [10.000, 12.600, 12.800, 10.200, 10.000, 10.000, 10.000],
            'bypassing': [10.600, 67.000, 78.400, 78.600, 86.400, 89.000, 90.000],
        },
    }
    if args.dataset == 'cifar10':
        for i, (key, value) in enumerate(y[args.dataset].items()):
            x_list = np.array(x[:len(value)])
            y_list = np.array(value)
            x_grid = np.linspace(1, 7, 5000)
            y_grid = np.linspace(1, 7, 5000)
<<<<<<< HEAD

            if key in ['badnet', 'latent_backdoor', 'imc',  'reflection_backdoor', 'targeted_backdoor', 'clean_label_pgd', 'trojannet', 'bypassing']:
                y_grid = fig.interp_fit(x_list, y_list, x_grid)
                y_grid = np.clip(y_grid, a_min=0.0, a_max=100.0)
                y_grid = fig.monotone(y_grid, increase=True)
                y_grid = fig.avg_smooth(y_grid, window=40)
            if key in ['trojannn']:
                y_grid = fig.interp_fit(x_list, y_list, x_grid)
                y_grid = np.clip(y_grid, a_min=0.0, a_max=100.0)
                y_grid = fig.monotone(y_grid, increase=True)
                y_grid = fig.avg_smooth(y_grid, window=40)
                y_grid -= 1

            # if key not in ['trojannn']: # check one line
            #     continue
            fig.curve(x_grid, y_grid, color=color_list[i], label=key)
            fig.scatter(x_list, y_list, color=color_list[i], marker=mark_list[i])

    if args.dataset == 'sample_imagenet':
        for i, (key, value) in enumerate(y[args.dataset].items()):
            x_list = np.array(x[:len(value)])
            y_list = np.array(value)
            x_grid = np.linspace(1, 7, 6000)
            y_grid = np.linspace(1, 7, 6000)
            if key in ['badnet']:
                y_grid = fig.interp_fit(x_list, y_list, x_grid)
                y_grid = np.clip(y_grid, a_min=0.0, a_max=100.0)
                y_grid = fig.monotone(y_grid, increase=True)
                y_grid = fig.avg_smooth(y_grid, window=40)
                y_grid -= 1
            if key in ['latent_backdoor', 'bypassing']:
                y_grid = fig.interp_fit(x_list, y_list, x_grid)
                y_grid = np.clip(y_grid, a_min=0.0, a_max=100.0)
                y_grid = fig.monotone(y_grid, increase=True)
                y_grid = fig.avg_smooth(y_grid, window=100)
            if key in ['trojannn']:
                y_grid[:2000] = fig.interp_fit(x_list, y_list, x_grid[:2000])
                y_grid[2000:] = fig.exp_fit(x_list[2:], y_list[2:], x_grid[2000:], degree=5)
                y_grid = np.clip(y_grid, a_min=0.0, a_max=100.0)
                y_grid = fig.monotone(y_grid, increase=True)
                y_grid = fig.avg_smooth(y_grid, window=200)
            if key in ['imc']:
                y_grid = fig.interp_fit(x_list, y_list, x_grid)
                y_grid = np.clip(y_grid, a_min=0.0, a_max=100.0)
                y_grid = fig.monotone(y_grid, increase=True)
                y_grid = fig.avg_smooth(y_grid, window=20)
            if key in ['reflection_backdoor']:
                y_grid[3000:] = fig.interp_fit(x_list[3:], y_list[3:], x_grid[3000:]) - 5
                y_grid[:3001] = fig.exp_fit(x_list, y_list, x_grid[:3001], degree=4)
                y_grid = np.clip(y_grid, a_min=0.0, a_max=100.0)
                y_grid = fig.monotone(y_grid, increase=True)
                y_grid = fig.avg_smooth(y_grid, window=100)
            if key in ['targeted_backdoor']:
                y_grid = fig.interp_fit(x_list, y_list, x_grid)
                y_grid[1000:] -= 0.5
                y_grid = np.clip(y_grid, a_min=0.0, a_max=100.0)
                y_grid = fig.monotone(y_grid, increase=True)
                y_grid = fig.avg_smooth(y_grid, window=100)
            if key in ['trojannet']:
                y_grid = fig.poly_fit(x_list, y_list, x_grid, degree=1)
                y_grid = y_grid - 1
                y_grid = np.clip(y_grid, a_min=0.0, a_max=100.0)
                y_grid = fig.monotone(y_grid, increase=True)
                y_grid = fig.avg_smooth(y_grid, window=40)

            # if key not in ['trojannet']: # check one line
            #     continue

            y_grid[0] = y_list[0]
            fig.curve(x_grid, y_grid, color=color_list[i], label=key)
            fig.scatter(x_list, y_list, color=color_list[i], marker=mark_list[i])
=======
            y_grid = fig.interp_fit(x_list, y_list, x_grid)
            y_grid = np.clip(y_grid, a_min=0.0, a_max=100.0)
            y_grid = fig.monotone(y_grid, increase=True)
            y_grid = fig.avg_smooth(y_grid, window=40)
            
            fig.curve(x_grid, y_grid, color=color_list[i])
            fig.scatter(x_list, y_list, color=color_list[i], marker=mark_list[i], label=key)
>>>>>>> 60f25c96

    fig.ax.get_legend().remove()
    fig.save('./result/')<|MERGE_RESOLUTION|>--- conflicted
+++ resolved
@@ -30,7 +30,7 @@
     color_list = [ting_color['red_carrot'], ting_color['red_deep'], ting_color['yellow'],
                   ting_color['blue'], ting_color['blue_light'], ting_color['pink'],
                   ting_color['green'], color['brown']['brown'], color['green']['army']]
-    mark_list = ['H', '<', 'o', 'v', 's', 'p', '*', 'h', 'D']
+    mark_list = ['H', ',', 'o', 'v', 's', 'p', '*', 'h', 'D']
 
     x = np.linspace(1, 10, 10)
     y = {
@@ -73,7 +73,6 @@
             y_list = np.array(value)
             x_grid = np.linspace(1, 7, 5000)
             y_grid = np.linspace(1, 7, 5000)
-<<<<<<< HEAD
 
             if key in ['badnet', 'latent_backdoor', 'imc',  'reflection_backdoor', 'targeted_backdoor', 'clean_label_pgd', 'trojannet', 'bypassing']:
                 y_grid = fig.interp_fit(x_list, y_list, x_grid)
@@ -141,19 +140,9 @@
 
             # if key not in ['trojannet']: # check one line
             #     continue
-
             y_grid[0] = y_list[0]
             fig.curve(x_grid, y_grid, color=color_list[i], label=key)
             fig.scatter(x_list, y_list, color=color_list[i], marker=mark_list[i])
-=======
-            y_grid = fig.interp_fit(x_list, y_list, x_grid)
-            y_grid = np.clip(y_grid, a_min=0.0, a_max=100.0)
-            y_grid = fig.monotone(y_grid, increase=True)
-            y_grid = fig.avg_smooth(y_grid, window=40)
-            
-            fig.curve(x_grid, y_grid, color=color_list[i])
-            fig.scatter(x_list, y_list, color=color_list[i], marker=mark_list[i], label=key)
->>>>>>> 60f25c96
 
     fig.ax.get_legend().remove()
     fig.save('./result/')