# -*- coding: utf-8 -*-

from .imageset import ImageSet
from trojanzoo.utils.os import uncompress
from trojanzoo.utils.output import ansi, prints, output_iter

import os
import shutil
import numpy as np
from tqdm import tqdm
from typing import Union, Dict

from torch.hub import download_url_to_file
import torchvision.datasets as datasets

from trojanzoo.utils import Config
env = Config.env


class ImageFolder(ImageSet):

    name: str = 'imagefolder'
    url: Dict[str, str] = {}
    org_folder_name: Dict[str, str] = {}

    def __init__(self, **kwargs):
        super().__init__(**kwargs)
        self.param_list['imagefolder'] = ['url', 'org_folder_name']
        self.class_to_idx: Dict[str, int] = \
            self.get_org_dataset('train').class_to_idx
        if self.num_classes is None:
            self.num_classes = len(self.class_to_idx)

    def initialize(self, verbose=True, **kwargs):
        file_path = self.download()
        uncompress(file_path=file_path.values(),
                   target_path=self.folder_path + self.name, verbose=verbose)
        os.rename(self.folder_path + self.name + f'/{self.org_folder_name["train"]}/',
                  self.folder_path + self.name + '/train/')
        if '/' in self.org_folder_name['train']:
            shutil.rmtree(self.folder_path + self.name + '/' +
                          self.org_folder_name['train'].split('/')[0])
        if self.valid_set:
            os.rename(self.folder_path + self.name + f'/{self.org_folder_name["valid"]}/',
                      self.folder_path + self.name + '/valid/')
            if '/' in self.org_folder_name['valid']:
                shutil.rmtree(self.folder_path + self.name + '/' +
                              self.org_folder_name['valid'].split('/')[0])

    def get_org_dataset(self, mode: str, transform: Union[str, object] = 'default', **kwargs) -> datasets.ImageFolder:
        if transform == 'default':
            transform = self.get_transform(mode=mode)
        return datasets.ImageFolder(root=self.folder_path + self.name + f'/{mode}/',
                                    transform=transform, **kwargs)

    def download(self, url: Dict[str, str] = None, file_path: str = None,
                 folder_path: str = None, file_name: str = None, file_ext: str = 'zip'):
        if url is None:
            url = self.url
        if file_path is None:
            if folder_path is None:
                folder_path = self.folder_path
            if file_name is None:
                file_name = {}
                file_path = {}
                file_name['train'] = self.name + '_train.' + file_ext
                file_path['train'] = folder_path + file_name['train']
                if self.valid_set:
                    file_name['valid'] = self.name + '_valid.' + file_ext
                    file_path['valid'] = folder_path + file_name['valid']
        print('Downloading Dataset %s' % self.name)
        for mode in file_path.keys():
            prints(mode, ' ' * 10, file_path[mode], indent=10)
            if not os.path.exists(file_path[mode]):
                download_url_to_file(url[mode], file_path[mode])
                print('{upline}{clear_line}'.format(**ansi), end='')
            else:
                prints('File Already Exists: ', file_path[mode], indent=20)
        return file_path

    def sample(self, child_name: str = None, class_dict: dict = None, sample_num: int = None, verbose=True):
        if sample_num is None:
            assert class_dict
            sample_num = len(class_dict)
        if child_name is None:
            child_name = self.name + '_sample%d' % sample_num
        src_path = self.folder_path + self.name + '/'
        mode_list = [_dir for _dir in os.listdir(
            src_path) if os.path.isdir(src_path + _dir) and _dir[0] != '.']
        dst_path = env['data_dir'] + self.data_type + \
            '/{0}/data/{0}/'.format(child_name)
        if verbose:
            print('src path: ', src_path)
            print('dst path: ', dst_path)
        if class_dict is None:
            assert sample_num
            idx_list = np.arange(self.num_classes)
            np.random.seed(env['seed'])
            np.random.shuffle(idx_list)
            idx_list = idx_list[:sample_num]
            class_list = np.array(os.listdir(src_path + mode_list[0]))[idx_list]
            class_dict = {}
            for class_name in class_list:
                class_dict[class_name] = [class_name]
        if verbose:
            print(class_dict)

        len_i = len(class_dict.keys())
<<<<<<< HEAD
=======
        # len_j = len(class_list)
>>>>>>> d48fe4af
        for src_mode in mode_list:
            if verbose:
                print(src_mode)
            assert src_mode in ['train', 'valid', 'test', 'val']
            dst_mode = 'valid' if src_mode == 'val' else src_mode
            for i, dst_class in enumerate(class_dict.keys()):
                if not os.path.exists(dst_path + dst_mode + '/' + dst_class):
                    os.makedirs(dst_path + dst_mode + '/' + dst_class)
                prints(dst_class, indent=10)
                class_list = class_dict[dst_class]
                len_j = len(class_list)
                for j, src_class in enumerate(class_list):
                    _list = os.listdir(src_path + src_mode + '/' + src_class)
                    prints(output_iter(i + 1, len_i) + output_iter(j + 1, len_j) +
                           f'dst: {dst_class:15s}    src: {src_class:15s}    image_num: {len(_list):>8d}', indent=10)
                    for _file in tqdm(_list):
                        shutil.copyfile(src_path + src_mode + '/' + src_class + '/' + _file,
                                        dst_path + dst_mode + '/' + dst_class + '/' + _file)
                    print('{upline}{clear_line}'.format(**ansi), end='')

    # def split(self, ratio_dict={'train': 8, 'valid': 1, 'test': 1}, verbose=True):
    #     target_folder = self.folder_path+self.name+'/total/'
    #     train_folder = self.folder_path+self.name+'/train/'
    #     valid_folder = self.folder_path+self.name+'/valid/'
    #     test_folder = self.folder_path+self.name+'/test/'
    #     length = len(os.listdir(target_folder))
    #     ratio_sum = ratio_dict['train']+ratio_dict['valid']+ratio_dict['test']
    #     if verbose:
    #         print('Splitting Dataset...')
    #     for counter, _class in enumerate(os.listdir(target_folder)):
    #         if verbose:
    #             print(output_iter(counter, length))
    #         if not os.path.isdir(target_folder+_class):
    #             if verbose:
    #                 print('{red}Not a directory: {0}{1}{reset}'.format(
    #                     target_folder, _class, **ansi))
    #             continue
    #         if not os.path.exists(valid_folder+_class):
    #             os.makedirs(valid_folder+_class)
    #         if not os.path.exists(test_folder+_class):
    #             os.makedirs(test_folder+_class)
    #         if not os.path.exists(train_folder+_class):
    #             os.makedirs(train_folder+_class)
    #         seq = os.listdir(target_folder+_class)

    #         if verbose:
    #             print(_class, ' \t Image Number: ', len(seq))

    #         ratio_one = (len(seq)//ratio_sum)
    #         # valid
    #         for img in seq[:ratio_dict['valid']*ratio_one]:
    #             src = target_folder+_class+'/'+img
    #             dest = valid_folder+_class+'/'+img
    #             shutil.move(src, dest)
    #         # test
    #         for img in seq[ratio_dict['valid']*ratio_one:(ratio_dict['valid']+ratio_dict['test'])*ratio_one]:
    #             src = target_folder+_class+'/'+img
    #             dest = test_folder+_class+'/'+img
    #             shutil.move(src, dest)
    #         # train
    #         for img in seq[(ratio_dict['valid']+ratio_dict['test'])*ratio_one:]:
    #             src = target_folder+_class+'/'+img
    #             dest = train_folder+_class+'/'+img
    #             shutil.move(src, dest)
    #     shutil.rmtree(target_folder)<|MERGE_RESOLUTION|>--- conflicted
+++ resolved
@@ -106,10 +106,7 @@
             print(class_dict)
 
         len_i = len(class_dict.keys())
-<<<<<<< HEAD
-=======
         # len_j = len(class_list)
->>>>>>> d48fe4af
         for src_mode in mode_list:
             if verbose:
                 print(src_mode)
